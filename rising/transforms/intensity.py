<<<<<<< HEAD
import torch
from typing import Union, Sequence

from rising.transforms.abstract import BaseTransform, PerSampleTransform, \
    PerChannelTransform
from rising.transforms.functional.intensity import norm_range, norm_min_max, norm_mean_std, \
    norm_zero_mean_unit_std, add_noise, gamma_correction, add_value, scale_by_value, clamp
from rising.random import AbstractParameter
=======
import random
from typing import Union, Sequence

import torch

from rising.transforms.functional.intensity import norm_range, norm_min_max, norm_mean_std, \
    norm_zero_mean_unit_std, add_noise, gamma_correction, add_value, scale_by_value
from rising.utils import check_scalar
from .abstract import BaseTransform, PerSampleTransform, AbstractTransform, \
    PerChannelTransform, RandomProcess
>>>>>>> 95db9a22

__all__ = ["Clamp", "NormRange", "NormMinMax",
           "NormZeroMeanUnitStd", "NormMeanStd", "Noise",
           "GaussianNoise", "ExponentialNoise", "GammaCorrection",
           "RandomValuePerChannel", "RandomAddValue", "RandomScaleValue"]


class Clamp(BaseTransform):
<<<<<<< HEAD
    def __init__(self, min: Union[float, AbstractParameter],
                 max: Union[float, AbstractParameter],
                 keys: Sequence = ('data',), grad: bool = False, **kwargs):
        """
        Apply augment_fn to keys

        Parameters
        ----------
        min:
            lower bound of clipping
        max:
            upper bound of clipping
        dims: tuple
            axes which should be mirrored
        grad: bool
            enable gradient computation inside transformation
        kwargs:
            keyword arguments passed to augment_fn
        """
        super().__init__(augment_fn=clamp, keys=keys, grad=grad,
                         min=min, max=max, property_names=('min', 'max'),
                         **kwargs)


class NormRange(PerSampleTransform):
    def __init__(self, min: Union[float, AbstractParameter],
                 max: Union[float, AbstractParameter], keys: Sequence = ('data',),
=======
    """Clamp Inputs to range"""

    def __init__(self, min: float, max: float, keys: Sequence = ('data',),
                 grad: bool = False, **kwargs):
        """
        Args:
        min: minimal value
        max: maximal value
        keys: the keys corresponding to the values to clamp
        grad: enable gradient computation inside transformation
        **kwargs: keyword arguments passed to augment_fn
        """
        super().__init__(augment_fn=torch.clamp, keys=keys, grad=grad,
                         min=min, max=max, **kwargs)


class NormRange(PerSampleTransform):
    """Scale data to provided min and max values"""

    def __init__(self, min: float, max: float, keys: Sequence = ('data',),
>>>>>>> 95db9a22
                 per_channel: bool = True,
                 grad: bool = False, **kwargs):
        """
        Args:
            min: minimal value
            max: maximal value
            keys: keys to normalize
            per_channel: normalize per channel
            grad: enable gradient computation inside transformation
            **kwargs: keyword arguments passed to normalization function
        """
        super().__init__(augment_fn=norm_range, keys=keys, grad=grad,
                         min=min, max=max, per_channel=per_channel,
                         property_names=('min', 'max'), **kwargs)


class NormMinMax(PerSampleTransform):
<<<<<<< HEAD
=======
    """Scale data to [0, 1]"""

    # TODO: Rename to NormUnitRange?
>>>>>>> 95db9a22
    def __init__(self, keys: Sequence = ('data',), per_channel: bool = True,
                 grad: bool = False, **kwargs):
        """

        Args:
            keys: keys to normalize
            per_channel: normalize per channel
            grad: enable gradient computation inside transformation
            **kwargs: keyword arguments passed to normalization function
        """
        super().__init__(augment_fn=norm_min_max, keys=keys, grad=grad,
                         per_channel=per_channel, **kwargs)


class NormZeroMeanUnitStd(PerSampleTransform):
<<<<<<< HEAD
    def __init__(self, keys: Sequence = ('data',), per_channel: bool = True,
                 grad: bool = False, **kwargs):
=======
    """Normalize mean to zero and std to one"""

    def __init__(self, keys: Sequence = ('data',), per_channel: bool = True, grad: bool = False, **kwargs):
>>>>>>> 95db9a22
        """
        Args:
            keys: keys to normalize
            per_channel: normalize per channel
            grad: enable gradient computation inside transformation
            kwargs: keyword arguments passed to normalization function
        """
<<<<<<< HEAD
        super().__init__(augment_fn=norm_zero_mean_unit_std, keys=keys,
                         grad=grad,
=======
        super().__init__(augment_fn=norm_zero_mean_unit_std,
                         keys=keys, grad=grad,
>>>>>>> 95db9a22
                         per_channel=per_channel, **kwargs)


class NormMeanStd(PerSampleTransform):
<<<<<<< HEAD
    def __init__(self, mean: Union[float, Sequence[float]],
                 std: Union[float, Sequence[float]],
                 keys: Sequence[str] = ('data',), per_channel: bool = True,
=======
    """Normalize mean and std with provided values"""

    def __init__(self, mean: Union[float, Sequence], std: Union[float, Sequence],
                 keys: Sequence = ('data',), per_channel: bool = True,
>>>>>>> 95db9a22
                 grad: bool = False, **kwargs):
        """
        Args:
            mean: used for mean normalization
            std: used for std normalization
            keys: keys to normalize
            per_channel: normalize per channel
            grad: enable gradient computation inside transformation
            **kwargs: keyword arguments passed to normalization function
        """
        super().__init__(augment_fn=norm_mean_std, keys=keys, grad=grad,
                         mean=mean, std=std, per_channel=per_channel, **kwargs)


class Noise(PerChannelTransform):
    """Add noise to data"""

    def __init__(self, noise_type: str, per_channel: bool = False,
                 keys: Sequence = ('data',), grad: bool = False, **kwargs):
        """
        Args:
            noise_type: supports all inplace functions of a
                :class:`torch.Tensor`
            per_channel: enable transformation per channel
            keys: keys to normalize
            grad: enable gradient computation inside transformation
            kwargs: keyword arguments passed to noise function

        See Also
        --------
        :func:`torch.Tensor.normal_`, :func:`torch.Tensor.exponential_`
        """
        super().__init__(augment_fn=add_noise, per_channel=per_channel, keys=keys,
                         grad=grad, noise_type=noise_type, **kwargs)


class ExponentialNoise(Noise):
<<<<<<< HEAD
    def __init__(self, lambd: float, keys: Sequence = ('data',),
                 grad: bool = False, **kwargs):
=======
    """Add exponential noise to data"""

    def __init__(self, lambd: float, keys: Sequence = ('data',), grad: bool = False, **kwargs):
>>>>>>> 95db9a22
        """
        Args:
            lambd: lambda of exponential distribution
            keys: keys to normalize
            grad: enable gradient computation inside transformation
            **kwargs: keyword arguments passed to noise function
        """
        super().__init__(noise_type='exponential_', lambd=lambd, keys=keys,
                         grad=grad, **kwargs)


class GaussianNoise(Noise):
<<<<<<< HEAD
    def __init__(self, mean: float, std: float, keys: Sequence = ('data',),
                 grad: bool = False, **kwargs):
=======
    """Add gaussian noise to data"""

    def __init__(self, mean: float, std: float, keys: Sequence = ('data',), grad: bool = False, **kwargs):
>>>>>>> 95db9a22
        """
        Args:
            mean: mean of normal distribution
            std: std of normal distribution
            keys: keys to normalize
            grad: enable gradient computation inside transformation
            **kwargs: keyword arguments passed to noise function
        """
        super().__init__(noise_type='normal_', mean=mean, std=std, keys=keys,
                         grad=grad, **kwargs)


<<<<<<< HEAD
class GammaCorrection(BaseTransform):
    def __init__(self, gamma: Union[float, AbstractParameter],
                 keys: Sequence = ('data',), grad: bool = False, **kwargs):
        """
        Apply gamma correction

        Parameters
        ----------
        gamma:
            specify value for gamma
        keys: Sequence
            keys to normalize
        grad: bool
            enable gradient computation inside transformation
        kwargs:
            keyword arguments passed to superclass
        """
        super().__init__(augment_fn=gamma_correction, gamma=gamma,
                         property_names=("gamma",), keys=keys, grad=grad,
                         **kwargs)


class RandomValuePerChannel(PerChannelTransform):
    def __init__(self, augment_fn: callable,
                 random_sampler: AbstractParameter,
                 per_channel: bool = False, keys: Sequence = ('data',),
                 grad: bool = False, **kwargs):
        """
        Apply augmentations which take random values as input by keyword
        :param:`value`

        Parameters
        ----------
        augment_fn: callable
            augmentation function
        random_sampler:
            the sampler producing random numbers
        per_channel: bool
            enable transformation per channel
        keys: Sequence
            keys which should be augmented
        grad: bool
            enable gradient computation inside transformation
        kwargs:
            keyword arguments passed to augment_fn
=======
class GammaCorrection(AbstractTransform):
    """Apply Gamma correction"""

    def __init__(self, gamma: Union[float, Sequence] = (0.5, 2),
                 keys: Sequence = ('data',), grad: bool = False, **kwargs):
        """
        Args:
            gamma: if gamma is float it is always applied.
                if gamma is a sequence it is interpreted as  the minimal and
                maximal value. If the maximal value is greater than one,
                the transform chooses gamma <1 in 50% of the cases and
                gamma >1 in the other cases.
        keys: keys to normalize
        grad: enable gradient computation inside transformation
        **kwargs: keyword arguments passed to superclass
        """
        super().__init__(augment_fn=gamma_correction, keys=keys, grad=grad)
        self.kwargs = kwargs
        self.gamma = gamma
        if not check_scalar(self.gamma):
            if not len(self.gamma) == 2:
                raise TypeError(f"Gamma needs to be scalar or a Sequence with two entries "
                                f"(min, max), found {self.gamma}")

    def forward(self, **data) -> dict:
        """
        Apply transformation

        Args:
            data: dict with tensors

        Returns:
            augmented data
        """
        if check_scalar(self.gamma):
            _gamma = self.gamma
        elif self.gamma[1] < 1:
            _gamma = random.uniform(self.gamma[0], self.gamma[1])
        else:
            if random.random() < 0.5:
                _gamma = _gamma = random.uniform(self.gamma[0], 1)
            else:
                _gamma = _gamma = random.uniform(1, self.gamma[1])

        for _key in self.keys:
            data[_key] = self.augment_fn(data[_key], _gamma, **self.kwargs)
        return data


class RandomValuePerChannel(RandomProcess, PerChannelTransform):
    """
    Apply augmentations which take random values as input by keyword
    :param:`value`
    """

    def __init__(self, augment_fn: callable, random_mode: str, random_args: Sequence = (),
                 per_channel: bool = False, keys: Sequence = ('data',),
                 grad: bool = False, **kwargs):
        """
        Args:
            augment_fn: augmentation function
            random_mode: specifies distribution which should be used to
                sample additive value. All function from python's random
                module are supported
            random_args: positional arguments passed for random function
            per_channel: enable transformation per channel
            keys: keys which should be augmented
            grad: enable gradient computation inside transformation
            **kwargs: keyword arguments passed to augment_fn
>>>>>>> 95db9a22
        """
        super().__init__(augment_fn=augment_fn, per_channel=per_channel,
                         keys=keys, grad=grad, random_sampler=random_sampler,
                         property_names=('random_sampler',),
                         **kwargs)

    def forward(self, **data) -> dict:
        """
        Perform Augmentation.

        Args:
            data: dict with data

        Returns:
            augmented data
        """
        if self.per_channel:
            seed = torch.random.seed()
            for _key in self.keys:
                torch.manual_seed(seed)
                out = torch.empty_like(data[_key])
                for _i in range(data[_key].shape[1]):
                    rand_value = self.random_sampler.__get__(self)
                    out[:, _i] = self.augment_fn(
                        data[_key][:, _i], value=rand_value, out=out[:, _i],
                        **self.kwargs)
                data[_key] = out
        else:
            rand_value = self.random_sampler.__get__(self)
            for _key in self.keys:
                data[_key] = self.augment_fn(data[_key], value=rand_value, **self.kwargs)
        return data


class RandomAddValue(RandomValuePerChannel):
<<<<<<< HEAD
    def __init__(self, random_sampler: AbstractParameter,
                 per_channel: bool = False,
                 keys: Sequence = ('data',), grad: bool = False, **kwargs):
        """
        Increase values additively

        Parameters
        ----------
        random_sampler:
            the sampler producing random numbers
        per_channel: bool
            enable transformation per channel
        keys: Sequence
            keys which should be augmented
        grad: bool
            enable gradient computation inside transformation
        kwargs:
            keyword arguments passed to augment_fn
=======
    """Increase values additively"""

    def __init__(self, random_mode: str, per_channel: bool = False,
                 keys: Sequence = ('data',), grad: bool = False, **kwargs):
        """
        Args:
            random_mode: specifies distribution which should be used to
                sample additive value (supports all random generators from
                python random package)
            per_channel: enable transformation per channel
            keys: keys which should be augmented
            grad: enable gradient computation inside transformation
            **kwargs: keyword arguments passed to augment_fn
>>>>>>> 95db9a22
        """
        super().__init__(augment_fn=add_value, random_sampler=random_sampler,
                         per_channel=per_channel, keys=keys, grad=grad, **kwargs)


class RandomScaleValue(RandomValuePerChannel):
<<<<<<< HEAD
    def __init__(self, random_sampler: AbstractParameter,
                 per_channel: bool = False,
                 keys: Sequence = ('data',), grad: bool = False, **kwargs):
        """
        Scale values

        Parameters
        ----------
        random_sampler:
            the sampler producing random numbers
        per_channel: bool
            enable transformation per channel
        keys: Sequence
            keys which should be augmented
        grad: bool
            enable gradient computation inside transformation
        kwargs:
            keyword arguments passed to augment_fn
=======
    """Scale Values"""

    def __init__(self, random_mode, per_channel: bool = False,
                 keys: Sequence = ('data',), grad: bool = False, **kwargs):
        """
        Args:
            random_mode: specifies distribution which should be used to sample
                additive value (supports all random generators from python
                random package)
            per_channel: enable transformation per channel
            keys: keys which should be augmented
            grad: enable gradient computation inside transformation
            **kwargs: keyword arguments passed to augment_fn
>>>>>>> 95db9a22
        """
        super().__init__(augment_fn=scale_by_value, random_sampler=random_sampler,
                         per_channel=per_channel, keys=keys, grad=grad, **kwargs)<|MERGE_RESOLUTION|>--- conflicted
+++ resolved
@@ -1,4 +1,3 @@
-<<<<<<< HEAD
 import torch
 from typing import Union, Sequence
 
@@ -7,18 +6,6 @@
 from rising.transforms.functional.intensity import norm_range, norm_min_max, norm_mean_std, \
     norm_zero_mean_unit_std, add_noise, gamma_correction, add_value, scale_by_value, clamp
 from rising.random import AbstractParameter
-=======
-import random
-from typing import Union, Sequence
-
-import torch
-
-from rising.transforms.functional.intensity import norm_range, norm_min_max, norm_mean_std, \
-    norm_zero_mean_unit_std, add_noise, gamma_correction, add_value, scale_by_value
-from rising.utils import check_scalar
-from .abstract import BaseTransform, PerSampleTransform, AbstractTransform, \
-    PerChannelTransform, RandomProcess
->>>>>>> 95db9a22
 
 __all__ = ["Clamp", "NormRange", "NormMinMax",
            "NormZeroMeanUnitStd", "NormMeanStd", "Noise",
@@ -27,25 +14,20 @@
 
 
 class Clamp(BaseTransform):
-<<<<<<< HEAD
+    """Apply augment_fn to keys"""
+
     def __init__(self, min: Union[float, AbstractParameter],
                  max: Union[float, AbstractParameter],
                  keys: Sequence = ('data',), grad: bool = False, **kwargs):
         """
-        Apply augment_fn to keys
-
-        Parameters
-        ----------
-        min:
-            lower bound of clipping
-        max:
-            upper bound of clipping
-        dims: tuple
-            axes which should be mirrored
-        grad: bool
-            enable gradient computation inside transformation
-        kwargs:
-            keyword arguments passed to augment_fn
+        
+
+        Args:
+            min: lower bound of clipping
+            max: upper bound of clipping
+            dims: axes which should be mirrored
+            grad: enable gradient computation inside transformation
+            **kwargs: keyword arguments passed to augment_fn
         """
         super().__init__(augment_fn=clamp, keys=keys, grad=grad,
                          min=min, max=max, property_names=('min', 'max'),
@@ -55,28 +37,6 @@
 class NormRange(PerSampleTransform):
     def __init__(self, min: Union[float, AbstractParameter],
                  max: Union[float, AbstractParameter], keys: Sequence = ('data',),
-=======
-    """Clamp Inputs to range"""
-
-    def __init__(self, min: float, max: float, keys: Sequence = ('data',),
-                 grad: bool = False, **kwargs):
-        """
-        Args:
-        min: minimal value
-        max: maximal value
-        keys: the keys corresponding to the values to clamp
-        grad: enable gradient computation inside transformation
-        **kwargs: keyword arguments passed to augment_fn
-        """
-        super().__init__(augment_fn=torch.clamp, keys=keys, grad=grad,
-                         min=min, max=max, **kwargs)
-
-
-class NormRange(PerSampleTransform):
-    """Scale data to provided min and max values"""
-
-    def __init__(self, min: float, max: float, keys: Sequence = ('data',),
->>>>>>> 95db9a22
                  per_channel: bool = True,
                  grad: bool = False, **kwargs):
         """
@@ -94,16 +54,11 @@
 
 
 class NormMinMax(PerSampleTransform):
-<<<<<<< HEAD
-=======
-    """Scale data to [0, 1]"""
-
-    # TODO: Rename to NormUnitRange?
->>>>>>> 95db9a22
+    """Norm to [0, 1]"""
+
     def __init__(self, keys: Sequence = ('data',), per_channel: bool = True,
                  grad: bool = False, **kwargs):
         """
-
         Args:
             keys: keys to normalize
             per_channel: normalize per channel
@@ -113,16 +68,11 @@
         super().__init__(augment_fn=norm_min_max, keys=keys, grad=grad,
                          per_channel=per_channel, **kwargs)
 
-
 class NormZeroMeanUnitStd(PerSampleTransform):
-<<<<<<< HEAD
+    """Normalize mean to zero and std to one"""
+
     def __init__(self, keys: Sequence = ('data',), per_channel: bool = True,
                  grad: bool = False, **kwargs):
-=======
-    """Normalize mean to zero and std to one"""
-
-    def __init__(self, keys: Sequence = ('data',), per_channel: bool = True, grad: bool = False, **kwargs):
->>>>>>> 95db9a22
         """
         Args:
             keys: keys to normalize
@@ -130,27 +80,17 @@
             grad: enable gradient computation inside transformation
             kwargs: keyword arguments passed to normalization function
         """
-<<<<<<< HEAD
         super().__init__(augment_fn=norm_zero_mean_unit_std, keys=keys,
                          grad=grad,
-=======
-        super().__init__(augment_fn=norm_zero_mean_unit_std,
-                         keys=keys, grad=grad,
->>>>>>> 95db9a22
                          per_channel=per_channel, **kwargs)
 
 
 class NormMeanStd(PerSampleTransform):
-<<<<<<< HEAD
+    """Normalize mean and std with provided values"""
+
     def __init__(self, mean: Union[float, Sequence[float]],
                  std: Union[float, Sequence[float]],
                  keys: Sequence[str] = ('data',), per_channel: bool = True,
-=======
-    """Normalize mean and std with provided values"""
-
-    def __init__(self, mean: Union[float, Sequence], std: Union[float, Sequence],
-                 keys: Sequence = ('data',), per_channel: bool = True,
->>>>>>> 95db9a22
                  grad: bool = False, **kwargs):
         """
         Args:
@@ -178,7 +118,6 @@
             keys: keys to normalize
             grad: enable gradient computation inside transformation
             kwargs: keyword arguments passed to noise function
-
         See Also
         --------
         :func:`torch.Tensor.normal_`, :func:`torch.Tensor.exponential_`
@@ -188,14 +127,10 @@
 
 
 class ExponentialNoise(Noise):
-<<<<<<< HEAD
+    """Add exponential noise to data"""
+
     def __init__(self, lambd: float, keys: Sequence = ('data',),
                  grad: bool = False, **kwargs):
-=======
-    """Add exponential noise to data"""
-
-    def __init__(self, lambd: float, keys: Sequence = ('data',), grad: bool = False, **kwargs):
->>>>>>> 95db9a22
         """
         Args:
             lambd: lambda of exponential distribution
@@ -208,14 +143,10 @@
 
 
 class GaussianNoise(Noise):
-<<<<<<< HEAD
+    """Add gaussian noise to data"""
+
     def __init__(self, mean: float, std: float, keys: Sequence = ('data',),
                  grad: bool = False, **kwargs):
-=======
-    """Add gaussian noise to data"""
-
-    def __init__(self, mean: float, std: float, keys: Sequence = ('data',), grad: bool = False, **kwargs):
->>>>>>> 95db9a22
         """
         Args:
             mean: mean of normal distribution
@@ -228,23 +159,17 @@
                          grad=grad, **kwargs)
 
 
-<<<<<<< HEAD
 class GammaCorrection(BaseTransform):
+    """Apply Gamma correction"""
+
     def __init__(self, gamma: Union[float, AbstractParameter],
                  keys: Sequence = ('data',), grad: bool = False, **kwargs):
         """
-        Apply gamma correction
-
-        Parameters
-        ----------
-        gamma:
-            specify value for gamma
-        keys: Sequence
-            keys to normalize
-        grad: bool
-            enable gradient computation inside transformation
-        kwargs:
-            keyword arguments passed to superclass
+        Args:
+            gamma: define gamma
+            keys: keys to normalize
+            grad: enable gradient computation inside transformation
+            **kwargs: keyword arguments passed to superclass
         """
         super().__init__(augment_fn=gamma_correction, gamma=gamma,
                          property_names=("gamma",), keys=keys, grad=grad,
@@ -252,85 +177,13 @@
 
 
 class RandomValuePerChannel(PerChannelTransform):
-    def __init__(self, augment_fn: callable,
-                 random_sampler: AbstractParameter,
-                 per_channel: bool = False, keys: Sequence = ('data',),
-                 grad: bool = False, **kwargs):
-        """
-        Apply augmentations which take random values as input by keyword
-        :param:`value`
-
-        Parameters
-        ----------
-        augment_fn: callable
-            augmentation function
-        random_sampler:
-            the sampler producing random numbers
-        per_channel: bool
-            enable transformation per channel
-        keys: Sequence
-            keys which should be augmented
-        grad: bool
-            enable gradient computation inside transformation
-        kwargs:
-            keyword arguments passed to augment_fn
-=======
-class GammaCorrection(AbstractTransform):
-    """Apply Gamma correction"""
-
-    def __init__(self, gamma: Union[float, Sequence] = (0.5, 2),
-                 keys: Sequence = ('data',), grad: bool = False, **kwargs):
-        """
-        Args:
-            gamma: if gamma is float it is always applied.
-                if gamma is a sequence it is interpreted as  the minimal and
-                maximal value. If the maximal value is greater than one,
-                the transform chooses gamma <1 in 50% of the cases and
-                gamma >1 in the other cases.
-        keys: keys to normalize
-        grad: enable gradient computation inside transformation
-        **kwargs: keyword arguments passed to superclass
-        """
-        super().__init__(augment_fn=gamma_correction, keys=keys, grad=grad)
-        self.kwargs = kwargs
-        self.gamma = gamma
-        if not check_scalar(self.gamma):
-            if not len(self.gamma) == 2:
-                raise TypeError(f"Gamma needs to be scalar or a Sequence with two entries "
-                                f"(min, max), found {self.gamma}")
-
-    def forward(self, **data) -> dict:
-        """
-        Apply transformation
-
-        Args:
-            data: dict with tensors
-
-        Returns:
-            augmented data
-        """
-        if check_scalar(self.gamma):
-            _gamma = self.gamma
-        elif self.gamma[1] < 1:
-            _gamma = random.uniform(self.gamma[0], self.gamma[1])
-        else:
-            if random.random() < 0.5:
-                _gamma = _gamma = random.uniform(self.gamma[0], 1)
-            else:
-                _gamma = _gamma = random.uniform(1, self.gamma[1])
-
-        for _key in self.keys:
-            data[_key] = self.augment_fn(data[_key], _gamma, **self.kwargs)
-        return data
-
-
-class RandomValuePerChannel(RandomProcess, PerChannelTransform):
     """
     Apply augmentations which take random values as input by keyword
     :param:`value`
     """
 
-    def __init__(self, augment_fn: callable, random_mode: str, random_args: Sequence = (),
+    def __init__(self, augment_fn: callable,
+                 random_sampler: AbstractParameter,
                  per_channel: bool = False, keys: Sequence = ('data',),
                  grad: bool = False, **kwargs):
         """
@@ -344,7 +197,6 @@
             keys: keys which should be augmented
             grad: enable gradient computation inside transformation
             **kwargs: keyword arguments passed to augment_fn
->>>>>>> 95db9a22
         """
         super().__init__(augment_fn=augment_fn, per_channel=per_channel,
                          keys=keys, grad=grad, random_sampler=random_sampler,
@@ -354,10 +206,10 @@
     def forward(self, **data) -> dict:
         """
         Perform Augmentation.
-
+        
         Args:
             data: dict with data
-
+        
         Returns:
             augmented data
         """
@@ -380,80 +232,36 @@
 
 
 class RandomAddValue(RandomValuePerChannel):
-<<<<<<< HEAD
+    """Increase values additively"""
+
     def __init__(self, random_sampler: AbstractParameter,
                  per_channel: bool = False,
                  keys: Sequence = ('data',), grad: bool = False, **kwargs):
         """
-        Increase values additively
-
-        Parameters
-        ----------
-        random_sampler:
-            the sampler producing random numbers
-        per_channel: bool
-            enable transformation per channel
-        keys: Sequence
-            keys which should be augmented
-        grad: bool
-            enable gradient computation inside transformation
-        kwargs:
-            keyword arguments passed to augment_fn
-=======
-    """Increase values additively"""
-
-    def __init__(self, random_mode: str, per_channel: bool = False,
-                 keys: Sequence = ('data',), grad: bool = False, **kwargs):
-        """
-        Args:
-            random_mode: specifies distribution which should be used to
-                sample additive value (supports all random generators from
-                python random package)
+        Args:
+            random_sampler: specify values to add
             per_channel: enable transformation per channel
             keys: keys which should be augmented
             grad: enable gradient computation inside transformation
             **kwargs: keyword arguments passed to augment_fn
->>>>>>> 95db9a22
         """
         super().__init__(augment_fn=add_value, random_sampler=random_sampler,
                          per_channel=per_channel, keys=keys, grad=grad, **kwargs)
 
 
 class RandomScaleValue(RandomValuePerChannel):
-<<<<<<< HEAD
+    """Scale Values"""
+
     def __init__(self, random_sampler: AbstractParameter,
                  per_channel: bool = False,
                  keys: Sequence = ('data',), grad: bool = False, **kwargs):
         """
-        Scale values
-
-        Parameters
-        ----------
-        random_sampler:
-            the sampler producing random numbers
-        per_channel: bool
-            enable transformation per channel
-        keys: Sequence
-            keys which should be augmented
-        grad: bool
-            enable gradient computation inside transformation
-        kwargs:
-            keyword arguments passed to augment_fn
-=======
-    """Scale Values"""
-
-    def __init__(self, random_mode, per_channel: bool = False,
-                 keys: Sequence = ('data',), grad: bool = False, **kwargs):
-        """
-        Args:
-            random_mode: specifies distribution which should be used to sample
-                additive value (supports all random generators from python
-                random package)
+        Args:
+            random_sampler: specify values to add
             per_channel: enable transformation per channel
             keys: keys which should be augmented
             grad: enable gradient computation inside transformation
             **kwargs: keyword arguments passed to augment_fn
->>>>>>> 95db9a22
         """
         super().__init__(augment_fn=scale_by_value, random_sampler=random_sampler,
                          per_channel=per_channel, keys=keys, grad=grad, **kwargs)